/*
 * Copyright © 2015 Cask Data, Inc.
 *
 * Licensed under the Apache License, Version 2.0 (the "License"); you may not
 * use this file except in compliance with the License. You may obtain a copy of
 * the License at
 *
 * http://www.apache.org/licenses/LICENSE-2.0
 *
 * Unless required by applicable law or agreed to in writing, software
 * distributed under the License is distributed on an "AS IS" BASIS, WITHOUT
 * WARRANTIES OR CONDITIONS OF ANY KIND, either express or implied. See the
 * License for the specific language governing permissions and limitations under
 * the License.
 */

package co.cask.hydrator.plugin.transform;

import co.cask.cdap.api.annotation.Description;
import co.cask.cdap.api.annotation.Name;
import co.cask.cdap.api.annotation.Plugin;
import co.cask.cdap.api.common.Bytes;
import co.cask.cdap.api.data.format.StructuredRecord;
import co.cask.cdap.api.data.schema.Schema;
import co.cask.cdap.api.dataset.lib.KeyValue;
import co.cask.cdap.api.plugin.PluginConfig;
import co.cask.cdap.etl.api.Emitter;
import co.cask.cdap.etl.api.PipelineConfigurer;
import co.cask.cdap.etl.api.Transform;
import co.cask.cdap.etl.api.TransformContext;
import co.cask.hydrator.plugin.common.KeyValueListParser;
import com.google.common.base.Splitter;
import com.google.common.base.Strings;
import com.google.common.collect.BiMap;
import com.google.common.collect.HashBiMap;
import com.google.common.collect.Iterables;
import com.google.common.collect.Lists;
import com.google.common.collect.Maps;
import com.google.common.collect.Sets;

import java.nio.ByteBuffer;
import java.util.List;
import java.util.Map;
import java.util.Set;
import java.util.regex.Pattern;
import javax.annotation.Nullable;

/**
 * Projection transform that allows dropping, keeping, renaming, and converting field types.
 */
@Plugin(type = "transform")
@Name("Projection")
@Description("The Projection transform lets you drop, keep, rename, and cast fields to a different type.")
public class ProjectionTransform extends Transform<StructuredRecord, StructuredRecord> {
  private static final String DROP_DESC = "Comma-separated list of fields to drop. For example: " +
    "'field1,field2,field3'. Both drop and keep fields cannot be specified.";
  private static final String RENAME_DESC = "List of fields to rename. This is a comma-separated list of key-value " +
    "pairs, where each pair is separated by a colon and specifies the input and output names. For " +
    "example: 'datestr:date,timestamp:ts' specifies that the 'datestr' field should be renamed to 'date' and the " +
    "'timestamp' field should be renamed to 'ts'.";
  private static final String CONVERT_DESC = "List of fields to convert to a different type. This is a comma-" +
    "separated list of key-value pairs, where each pair is separated by a colon and specifies the field name and " +
    "the desired type. For example: 'count:long,price:double' specifies that the 'count' field should be converted " +
    "to a long and the 'price' field should be converted to a double. Only simple types are supported (boolean, int, " +
    "long, float, double, bytes, string). Any simple type can be converted to bytes or a string. Otherwise, a type " +
    "can only be converted to a larger type. For example, an int can be converted to a long, but a long cannot be " +
    "converted to an int.";
    private static final String KEEP_DESC = "Comma-separated list of fields to keep. For example: " +
<<<<<<< HEAD
     "'field1,field2,field3'.";
=======
     "'field1,field2,field3'. Both keep and drop fields cannot be specified.";
>>>>>>> cd7dce44

  /**
   * Config class for ProjectionTransform
   */
  public static class ProjectionTransformConfig extends PluginConfig {
    @Description(DROP_DESC)
    @Nullable
    String drop;

    @Description(RENAME_DESC)
    @Nullable
    String rename;

    @Description(CONVERT_DESC)
    @Nullable
    String convert;

    @Description(KEEP_DESC)
    @Nullable
    String keep;
    public ProjectionTransformConfig(String drop, String rename, String convert, String keep) {
      this.drop = drop;
      this.rename = rename;
      this.convert = convert;
      this.keep = keep;
    }
  }

  private final ProjectionTransformConfig projectionTransformConfig;

  public ProjectionTransform(ProjectionTransformConfig projectionTransformConfig) {
    this.projectionTransformConfig = projectionTransformConfig;
  }

  private static final Pattern fieldDelimiter = Pattern.compile("\\s*,\\s*");
  private Set<String> fieldsToDrop = Sets.newHashSet();
  private Set<String> fieldsToKeep = Sets.newHashSet();
  private BiMap<String, String> fieldsToRename = HashBiMap.create();
  private Map<String, Schema.Type> fieldsToConvert = Maps.newHashMap();
  // cache input schema hash to output schema so we don't have to build it each time
  private Map<Schema, Schema> schemaCache = Maps.newHashMap();

  @Override
  public void configurePipeline(PipelineConfigurer pipelineConfigurer) throws IllegalArgumentException {
    super.configurePipeline(pipelineConfigurer);
    // call init so any invalid config is caught here to fail application creation
    init();
    Schema outputSchema = null;
    if (pipelineConfigurer.getStageConfigurer().getInputSchema() != null) {
      //validate the input schema and get the output schema for it
      outputSchema = getOutputSchema(pipelineConfigurer.getStageConfigurer().getInputSchema());
    }
    pipelineConfigurer.getStageConfigurer().setOutputSchema(outputSchema);
  }

  @Override
  public void initialize(TransformContext context) throws Exception {
    super.initialize(context);
    init();
  }

  @Override
  public void transform(StructuredRecord valueIn, Emitter<StructuredRecord> emitter) {
    Schema inputSchema = valueIn.getSchema();
    Schema outputSchema = getOutputSchema(inputSchema);
    StructuredRecord.Builder builder = StructuredRecord.builder(outputSchema);
    for (Schema.Field inputField : inputSchema.getFields()) {
      String inputFieldName = inputField.getName();
      if (!fieldsToKeep.isEmpty() && !fieldsToKeep.contains(inputFieldName)) {
          continue;
      } else if (fieldsToDrop.contains(inputFieldName)) {
        continue;
      }
      // get the corresponding output field name
      String outputFieldName = fieldsToRename.get(inputFieldName);
      if (outputFieldName == null) {
        outputFieldName = inputFieldName;
      }

      Schema.Field outputField = outputSchema.getField(outputFieldName);
      Object inputVal = valueIn.get(inputFieldName);

      // if we need to convert the value, convert it. otherwise just pass the value through
      if (fieldsToConvert.containsKey(inputFieldName)) {
        convertAndSet(builder, outputFieldName, inputVal, inputField.getSchema(), outputField.getSchema());
      } else {
        builder.set(outputFieldName, inputVal);
      }
    }
    emitter.emit(builder.build());
  }

  private void init() {

    if (!Strings.isNullOrEmpty(projectionTransformConfig.drop) &&
<<<<<<< HEAD
    !Strings.isNullOrEmpty(projectionTransformConfig.keep)) {
      throw new IllegalArgumentException("Cannot specify both drop and keep. One should be empty or null");
    }

    if (!Strings.isNullOrEmpty(projectionTransformConfig.drop)) {
      Iterables.addAll(fieldsToDrop, Splitter.on(fieldDelimiter).split(projectionTransformConfig.drop));
    } else if (!Strings.isNullOrEmpty(projectionTransformConfig.keep)) {
      Iterables.addAll(fieldsToKeep, Splitter.on(fieldDelimiter).split(projectionTransformConfig.keep));
      }
    
=======
      !Strings.isNullOrEmpty(projectionTransformConfig.keep)) {
      throw new IllegalArgumentException("Cannot specify both drop and keep. One should be empty or null.");
    }
>>>>>>> cd7dce44

    if (!Strings.isNullOrEmpty(projectionTransformConfig.drop)) {
      Iterables.addAll(fieldsToDrop, Splitter.on(fieldDelimiter).split(projectionTransformConfig.drop));
    } else if (!Strings.isNullOrEmpty(projectionTransformConfig.keep)) {
      Iterables.addAll(fieldsToKeep, Splitter.on(fieldDelimiter).split(projectionTransformConfig.keep));
    }
    KeyValueListParser kvParser = new KeyValueListParser("\\s*,\\s*", ":");
    if (!Strings.isNullOrEmpty(projectionTransformConfig.rename)) {
      for (KeyValue<String, String> keyVal : kvParser.parse(projectionTransformConfig.rename)) {
        String key = keyVal.getKey();
        String val = keyVal.getValue();
        try {
          String oldVal = fieldsToRename.put(key, val);
          if (oldVal != null) {
            throw new IllegalArgumentException(String.format("Cannot rename %s to both %s and %s.", key, oldVal, val));
          }
        } catch (IllegalArgumentException e) {
          // purely so that we can give a more descriptive error message
          throw new IllegalArgumentException(String.format("Cannot rename more than one field to %s.", val));
        }
      }
    }

    if (!Strings.isNullOrEmpty(projectionTransformConfig.convert)) {
      for (KeyValue<String, String> keyVal : kvParser.parse(projectionTransformConfig.convert)) {
        String name = keyVal.getKey();
        String typeStr = keyVal.getValue();
        Schema.Type type = Schema.Type.valueOf(typeStr.toUpperCase());
        if (!type.isSimpleType() || type == Schema.Type.NULL) {
          throw new IllegalArgumentException("Only non-null simple types are supported.");
        }
        if (fieldsToConvert.containsKey(name)) {
          throw new IllegalArgumentException(String.format("Cannot convert %s to multiple types.", name));
        }
        fieldsToConvert.put(name, type);
      }
    }
  }

  private void convertAndSet(StructuredRecord.Builder builder, String fieldName, Object val,
                             Schema inputSchema, Schema outputSchema) {
    // guaranteed that if the input type is nullable, the output type is also nullable.
    Schema.Type inputType = inputSchema.getType();
    Schema.Type outputType = outputSchema.getType();
    if (inputSchema.isNullable()) {
      if (val == null) {
        builder.set(fieldName, null);
        return;
      }
      inputType = inputSchema.getNonNullable().getType();
      outputType = outputSchema.getNonNullable().getType();
    }

    // if the input is a string, try and do some sensible conversion
    if (inputType == Schema.Type.STRING) {
      builder.convertAndSet(fieldName, (String) val);
    } else {
      // otherwise, just try to cast it.
      builder.set(fieldName, convertPrimitive(val, inputType, outputType));
    }
  }

  private Object convertPrimitive(Object val, Schema.Type inputType, Schema.Type outputType) {
    if (inputType == outputType) {
      return val;
    }

    // guaranteed input and output types are non-null simple types
    switch(inputType) {
      // if input is bytes, try to convert the bytes to the correct type
      case BYTES:
        byte[] bytesVal;
        if (val instanceof ByteBuffer) {
          bytesVal = Bytes.toBytes((ByteBuffer) val);
        } else {
          bytesVal = (byte[]) val;
        }
        switch(outputType) {
          case BOOLEAN:
            return Bytes.toBoolean(bytesVal);
          case INT:
            return Bytes.toInt(bytesVal);
          case LONG:
            return Bytes.toLong(bytesVal);
          case FLOAT:
            return Bytes.toFloat(bytesVal);
          case DOUBLE:
            return Bytes.toDouble(bytesVal);
          case STRING:
            return Bytes.toString(bytesVal);
        }
        break;
      case BOOLEAN:
        Boolean boolVal = (Boolean) val;
        switch (outputType) {
          case STRING:
            return String.valueOf(boolVal);
          case BYTES:
            return Bytes.toBytes(boolVal);
        }
        break;
      case INT:
        Integer intVal = (Integer) val;
        switch (outputType) {
          case LONG:
            return intVal.longValue();
          case FLOAT:
            return intVal.floatValue();
          case DOUBLE:
            return intVal.doubleValue();
          case STRING:
            return String.valueOf(intVal);
          case BYTES:
            return Bytes.toBytes(intVal);
        }
        break;
      case LONG:
        Long longVal = (Long) val;
        switch (outputType) {
          case FLOAT:
            return longVal.floatValue();
          case DOUBLE:
            return longVal.doubleValue();
          case STRING:
            return String.valueOf(longVal);
          case BYTES:
            return Bytes.toBytes(longVal);
        }
        break;
      case FLOAT:
        Float floatVal = (Float) val;
        switch (outputType) {
          case DOUBLE:
            return floatVal.doubleValue();
          case STRING:
            return String.valueOf(floatVal);
          case BYTES:
            return Bytes.toBytes(floatVal);
        }
        break;
      case DOUBLE:
        Double doubleVal = (Double) val;
        switch (outputType) {
          case STRING:
            return String.valueOf(doubleVal);
          case BYTES:
            return Bytes.toBytes(doubleVal);
        }
        break;
    }

    throw new IllegalArgumentException("Cannot convert type " + inputType + " to type " + outputType);
  }

  private Schema getOutputSchema(Schema inputSchema) {
    Schema output = schemaCache.get(inputSchema);
    if (output != null) {
      return output;
    }

    List<Schema.Field> outputFields = Lists.newArrayList();
    for (Schema.Field inputField : inputSchema.getFields()) {
      String inputFieldName = inputField.getName();
      if (fieldsToDrop.contains(inputFieldName)) {
        continue;
      } else if (!fieldsToKeep.isEmpty() && !fieldsToKeep.contains(inputFieldName)) {
        continue;
      }

      Schema outputFieldSchema = inputField.getSchema();
      // if this is a field that will be converted, figure out the desired schema
      if (fieldsToConvert.containsKey(inputFieldName)) {
        outputFieldSchema = Schema.of(fieldsToConvert.get(inputFieldName));
        Schema inputFieldSchema = inputField.getSchema();
        Schema.Type inputFieldType = inputFieldSchema.getType();

        // if the input was nullable, make the output nullable as well.
        if (inputFieldSchema.isNullable()) {
          inputFieldType = inputFieldSchema.getNonNullable().getType();
          outputFieldSchema = Schema.nullableOf(outputFieldSchema);
        }

        if (!inputFieldType.isSimpleType() || inputFieldType == Schema.Type.NULL) {
          throw new IllegalArgumentException("Field " + inputFieldName + " is of unconvertable type " + inputFieldType);
        }
      }

      String outputFieldName = inputFieldName;
      if (fieldsToRename.containsKey(inputFieldName)) {
        outputFieldName = fieldsToRename.get(inputFieldName);
      }

      outputFields.add(Schema.Field.of(outputFieldName, outputFieldSchema));
    }

    output = Schema.recordOf(inputSchema.getRecordName() + ".projected", outputFields);
    schemaCache.put(inputSchema, output);
    return output;
  }
}<|MERGE_RESOLUTION|>--- conflicted
+++ resolved
@@ -66,11 +66,7 @@
     "can only be converted to a larger type. For example, an int can be converted to a long, but a long cannot be " +
     "converted to an int.";
     private static final String KEEP_DESC = "Comma-separated list of fields to keep. For example: " +
-<<<<<<< HEAD
-     "'field1,field2,field3'.";
-=======
      "'field1,field2,field3'. Both keep and drop fields cannot be specified.";
->>>>>>> cd7dce44
 
   /**
    * Config class for ProjectionTransform
@@ -166,22 +162,9 @@
   private void init() {
 
     if (!Strings.isNullOrEmpty(projectionTransformConfig.drop) &&
-<<<<<<< HEAD
-    !Strings.isNullOrEmpty(projectionTransformConfig.keep)) {
-      throw new IllegalArgumentException("Cannot specify both drop and keep. One should be empty or null");
-    }
-
-    if (!Strings.isNullOrEmpty(projectionTransformConfig.drop)) {
-      Iterables.addAll(fieldsToDrop, Splitter.on(fieldDelimiter).split(projectionTransformConfig.drop));
-    } else if (!Strings.isNullOrEmpty(projectionTransformConfig.keep)) {
-      Iterables.addAll(fieldsToKeep, Splitter.on(fieldDelimiter).split(projectionTransformConfig.keep));
-      }
-    
-=======
       !Strings.isNullOrEmpty(projectionTransformConfig.keep)) {
       throw new IllegalArgumentException("Cannot specify both drop and keep. One should be empty or null.");
     }
->>>>>>> cd7dce44
 
     if (!Strings.isNullOrEmpty(projectionTransformConfig.drop)) {
       Iterables.addAll(fieldsToDrop, Splitter.on(fieldDelimiter).split(projectionTransformConfig.drop));
