/*
 * Copyright © 2016 Cask Data, Inc.
 *
 * Licensed under the Apache License, Version 2.0 (the "License"); you may not
 * use this file except in compliance with the License. You may obtain a copy of
 * the License at
 *
 * http://www.apache.org/licenses/LICENSE-2.0
 *
 * Unless required by applicable law or agreed to in writing, software
 * distributed under the License is distributed on an "AS IS" BASIS, WITHOUT
 * WARRANTIES OR CONDITIONS OF ANY KIND, either express or implied. See the
 * License for the specific language governing permissions and limitations under
 * the License.
 */

package co.cask.hydrator.plugin.batch.source;

import co.cask.cdap.api.annotation.Description;
import co.cask.cdap.api.annotation.Macro;
import co.cask.cdap.api.annotation.Name;
import co.cask.cdap.api.annotation.Plugin;
import co.cask.cdap.etl.api.batch.BatchSource;
import co.cask.hydrator.common.ReferencePluginConfig;
import com.google.common.reflect.TypeToken;
import com.google.gson.Gson;
import org.apache.hadoop.mapreduce.lib.input.FileInputFormat;

import java.lang.reflect.Type;
import java.util.HashMap;
import java.util.Map;
import javax.annotation.Nullable;

/**
 * {@link BatchSource} that reads from an FTP or SFTP server.
 */
@Plugin(type = "batchsource")
@Name("FTP")
@Description("Batch source for an FTP or SFTP source. Prefix of the path ('ftp://...' or 'sftp://...') determines " +
  "the source server type, either FTP or SFTP.")
public class FTPBatchSource extends FileBatchSource {
  private static final String PATH_DESCRIPTION = "Path to file(s) to be read. Path is expected to be of the form " +
    "'prefix://username:password@hostname:port/path'";
  private static final Gson GSON = new Gson();
  private static final Type MAP_STRING_STRING_TYPE = new TypeToken<Map<String, String>>() { }.getType();

  @SuppressWarnings("unused")
  private final FTPBatchSourceConfig config;

  public FTPBatchSource(FTPBatchSourceConfig config) {
    super(new FileBatchConfig(config.referenceName, config.path, config.fileRegex, null, config.inputFormatClassName,
<<<<<<< HEAD
                              limitSplits(config.fileSystemProperties), Long.MAX_VALUE));
=======
                              limitSplits(config.fileSystemProperties), null, config.ignoreNonExistingFolders));
>>>>>>> 6223bc58
    this.config = config;
  }

  // Limit the number of splits to 1 since FTPInputStream does not support seek;
  private static String limitSplits(@Nullable String fsProperties) {
    Map<String, String> providedProperties;
    if (fsProperties == null) {
      providedProperties = new HashMap<>();
    } else {
      providedProperties = GSON.fromJson(fsProperties, MAP_STRING_STRING_TYPE);
    }
    providedProperties.put(FileInputFormat.SPLIT_MINSIZE, Long.toString(Long.MAX_VALUE));
    return GSON.toJson(providedProperties);
  }

  /**
   * Config class that contains all the properties needed for FTP Batch Source.
   */
  public static class FTPBatchSourceConfig extends ReferencePluginConfig {
    @Description(PATH_DESCRIPTION)
    @Macro
    public String path;

    @Description(FileBatchSource.FILESYSTEM_PROPERTIES_DESCRIPTION)
    @Nullable
    @Macro
    public String fileSystemProperties;

    @Description("Regex to filter out filenames in the path. Defaults to '.*'")
    @Nullable
    @Macro
    public String fileRegex;

    @Description(FileBatchSource.INPUT_FORMAT_CLASS_DESCRIPTION)
    @Nullable
    @Macro
    public String inputFormatClassName;

    @Description("Identify if path needs to be ignored or not, for case when directory or file does not exists. If " +
      "set to true it will treat the not present folder as zero input and log a warning. Default is false.")
    public Boolean ignoreNonExistingFolders;

    public FTPBatchSourceConfig(String referenceName, String path, @Nullable String fileSystemProperties,
                                @Nullable String fileRegex, @Nullable String inputFormatClassName,
                                Boolean ignoreNonExistingFolders) {
      super(referenceName);
      this.path = path;
      this.fileSystemProperties = fileSystemProperties;
      this.fileRegex = fileRegex;
      this.inputFormatClassName = inputFormatClassName;
      this.ignoreNonExistingFolders = ignoreNonExistingFolders;
    }
  }
}<|MERGE_RESOLUTION|>--- conflicted
+++ resolved
@@ -49,11 +49,8 @@
 
   public FTPBatchSource(FTPBatchSourceConfig config) {
     super(new FileBatchConfig(config.referenceName, config.path, config.fileRegex, null, config.inputFormatClassName,
-<<<<<<< HEAD
-                              limitSplits(config.fileSystemProperties), Long.MAX_VALUE));
-=======
-                              limitSplits(config.fileSystemProperties), null, config.ignoreNonExistingFolders));
->>>>>>> 6223bc58
+                              limitSplits(config.fileSystemProperties), Long.MAX_VALUE,
+                              config.ignoreNonExistingFolders));
     this.config = config;
   }
 
