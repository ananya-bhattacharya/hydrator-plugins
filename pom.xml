--- conflicted
+++ resolved
@@ -72,7 +72,6 @@
     <fastutil.version>6.6.1</fastutil.version>
     <geronimo-jms.version>1.1.1</geronimo-jms.version>
     <hadoop.version>2.3.0</hadoop.version>
-<<<<<<< HEAD
     <cassandraunit.version>2.0.2.2</cassandraunit.version>
     <cassandra.version>2.1.0</cassandra.version>
     <datastax.version>2.0.5</datastax.version>
@@ -81,11 +80,9 @@
     <hsql.version>2.2.4</hsql.version>
     <apache-commons.version>1.2</apache-commons.version>
     <commons-codec.version>1.10</commons-codec.version>
-=======
     <hive.version>1.1.0-cdh5.4.5</hive.version>
     <junit.version>4.11</junit.version>
     <kafka.version>0.8.2.2</kafka.version>
->>>>>>> b542dfe9
     <snappy.version>1.1.2</snappy.version>
     <twill.version>0.6.0-incubating</twill.version>
     <twitter4j.version>4.0.3</twitter4j.version>
@@ -346,6 +343,12 @@
         <groupId>org.twitter4j</groupId>
         <artifactId>twitter4j-stream</artifactId>
         <version>${twitter4j.version}</version>
+      </dependency>
+      <dependency>
+        <groupId>org.hsqldb</groupId>
+        <artifactId>hsqldb</artifactId>
+        <version>${hsql.version}</version>
+        <scope>test</scope>
       </dependency>
       <dependency>
         <groupId>org.elasticsearch</groupId>
@@ -725,19 +728,4 @@
       </plugin>
     </plugins>
   </build>
-
-<<<<<<< HEAD
-  <profiles>
-    <profile>
-      <id>default</id>
-      <modules>
-        <module>cassandra-plugins</module>
-        <module>elasticsearch-plugins</module>
-        <module>teradata-plugins</module>
-      </modules>
-    </profile>
-  </profiles>
-
-=======
->>>>>>> b542dfe9
 </project>